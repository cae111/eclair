--- conflicted
+++ resolved
@@ -47,19 +47,11 @@
   }
 }
 
-<<<<<<< HEAD
-class Channel(val r: ActorRef, val blockchain: ActorRef, router: ActorRef, relayer: ActorRef, db: SimpleDb)(implicit ec: ExecutionContext = ExecutionContext.Implicits.global) extends LoggingFSM[State, Data] {
+class Channel(nodeParams: NodeParams, val r: ActorRef, val blockchain: ActorRef, router: ActorRef, relayer: ActorRef)(implicit ec: ExecutionContext = ExecutionContext.Implicits.global) extends LoggingFSM[State, Data] {
 
   import Channel._
 
-  val channelDb = makeChannelDb(db)
-=======
-class Channel(nodeParams: NodeParams, val r: ActorRef, val blockchain: ActorRef, router: ActorRef, relayer: ActorRef)(implicit ec: ExecutionContext = ExecutionContext.Implicits.global) extends LoggingFSM[State, Data] {
-
-  import Channel._
-
   val forwarder = context.actorOf(Props(new Forwarder(nodeParams)), "forwarder")
->>>>>>> df6633ee
 
   var remote = r
   var remoteNodeId: PublicKey = null
@@ -148,11 +140,7 @@
 
   when(WAIT_FOR_OPEN_CHANNEL)(handleExceptions {
     case Event(open: OpenChannel, DATA_WAIT_FOR_OPEN_CHANNEL(INPUT_INIT_FUNDEE(_, _, localParams, remoteInit))) =>
-<<<<<<< HEAD
-      Try(Helpers.validateParams(open.channelReserveSatoshis, open.fundingSatoshis)) match {
-=======
-      Try(Funding.validateParams(nodeParams, open.channelReserveSatoshis, open.fundingSatoshis)) match {
->>>>>>> df6633ee
+      Try(Helpers.validateParams(nodeParams, open.channelReserveSatoshis, open.fundingSatoshis)) match {
         case Failure(t) =>
           log.warning(t.getMessage)
           remote ! Error(open.temporaryChannelId, t.getMessage.getBytes)
@@ -206,11 +194,7 @@
 
   when(WAIT_FOR_ACCEPT_CHANNEL)(handleExceptions {
     case Event(accept: AcceptChannel, DATA_WAIT_FOR_ACCEPT_CHANNEL(INPUT_INIT_FUNDER(_, temporaryChannelId, fundingSatoshis, pushMsat, localParams, remoteInit), open)) =>
-<<<<<<< HEAD
-      Try(Helpers.validateParams(accept.channelReserveSatoshis, fundingSatoshis)) match {
-=======
-      Try(Funding.validateParams(nodeParams, accept.channelReserveSatoshis, fundingSatoshis)) match {
->>>>>>> df6633ee
+      Try(Helpers.validateParams(nodeParams, accept.channelReserveSatoshis, fundingSatoshis)) match {
         case Failure(t) =>
           log.warning(t.getMessage)
           remote ! Error(temporaryChannelId, t.getMessage.getBytes)
@@ -360,7 +344,6 @@
       val fundingLocked = FundingLocked(temporaryChannelId, channelId, nextPerCommitmentPoint)
       deferred.map(self ! _)
       remote ! fundingLocked
-      log.info(s"unstashing messages")
       // TODO: htlcIdx should not be 0 when resuming connection
       goto(WAIT_FOR_FUNDING_LOCKED) using DATA_WAIT_FOR_FUNDING_LOCKED(params, commitments.copy(channelId = channelId), fundingLocked)
 
