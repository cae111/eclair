<?xml version="1.0" encoding="UTF-8"?>
<project xmlns="http://maven.apache.org/POM/4.0.0" xmlns:xsi="http://www.w3.org/2001/XMLSchema-instance"
         xsi:schemaLocation="http://maven.apache.org/POM/4.0.0 http://maven.apache.org/maven-v4_0_0.xsd">
    <modelVersion>4.0.0</modelVersion>
    <parent>
        <groupId>fr.acinq.eclair</groupId>
        <artifactId>eclair_2.11</artifactId>
<<<<<<< HEAD
        <version>0.2-android-SNAPSHOT</version>
=======
        <version>0.2-spv-SNAPSHOT</version>
>>>>>>> d637a4cb
    </parent>

    <artifactId>eclair-node_2.11</artifactId>
    <packaging>jar</packaging>

    <name>eclair-node</name>

    <build>
        <plugins>
            <plugin>
                <groupId>pl.project13.maven</groupId>
                <artifactId>git-commit-id-plugin</artifactId>
                <executions>
                    <execution>
                        <goals>
                            <goal>revision</goal>
                        </goals>
                    </execution>
                </executions>
            </plugin>
            <plugin>
                <groupId>org.apache.maven.plugins</groupId>
                <artifactId>maven-jar-plugin</artifactId>
                <configuration>
                    <archive>
                        <manifest>
                            <addClasspath>true</addClasspath>
                            <addDefaultImplementationEntries>true</addDefaultImplementationEntries>
                        </manifest>
                        <manifestEntries>
                            <!-- we hide the git commit in the Specification-Version standard field-->
                            <Specification-Version>${git.commit.id}</Specification-Version>
                            <Url>${project.parent.url}</Url>
                        </manifestEntries>
                    </archive>
                </configuration>
            </plugin>
            <plugin>
                <groupId>com.github.chrisdchristo</groupId>
                <artifactId>capsule-maven-plugin</artifactId>
                <executions>
                    <execution>
                        <goals>
                            <goal>build</goal>
                        </goals>
                        <configuration>
                            <appClass>fr.acinq.eclair.Boot</appClass>
                            <type>fat</type>
                            <fileName>${project.name}-${project.version}</fileName>
                            <fileDesc>-${git.commit.id.abbrev}</fileDesc>
                        </configuration>
                    </execution>
                </executions>
            </plugin>
        </plugins>
    </build>

    <dependencies>
        <dependency>
            <groupId>fr.acinq.eclair</groupId>
            <artifactId>eclair-core_${scala.version.short}</artifactId>
            <version>${project.version}</version>
        </dependency>
         <dependency>
            <groupId>ch.qos.logback</groupId>
            <artifactId>logback-classic</artifactId>
            <version>1.2.3</version>
        </dependency>
        <dependency>
            <!--conditional logging -->
            <groupId>org.codehaus.janino</groupId>
            <artifactId>janino</artifactId>
            <version>3.0.7</version>
        </dependency>
        <dependency>
            <groupId>com.googlecode.lanterna</groupId>
            <artifactId>lanterna</artifactId>
            <version>3.0.0-rc1</version>
        </dependency>
    </dependencies>
</project><|MERGE_RESOLUTION|>--- conflicted
+++ resolved
@@ -5,11 +5,7 @@
     <parent>
         <groupId>fr.acinq.eclair</groupId>
         <artifactId>eclair_2.11</artifactId>
-<<<<<<< HEAD
         <version>0.2-android-SNAPSHOT</version>
-=======
-        <version>0.2-spv-SNAPSHOT</version>
->>>>>>> d637a4cb
     </parent>
 
     <artifactId>eclair-node_2.11</artifactId>
