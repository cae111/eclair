package fr.acinq.eclair.io

import akka.actor.{ActorRef, ActorSystem}
import akka.testkit.{TestActorRef, TestKit, TestProbe}
import fr.acinq.bitcoin.ByteVector64
import fr.acinq.bitcoin.Crypto.PublicKey
import fr.acinq.eclair.NodeParams
import fr.acinq.eclair.TestConstants._
import fr.acinq.eclair.blockchain.TestWallet
<<<<<<< HEAD
import fr.acinq.eclair.db._
import fr.acinq.eclair.wire._
import org.mockito.scalatest.IdiomaticMockito
import org.scalatest.FunSuiteLike
import scodec.bits._

class SwitchboardSpec extends TestKit(ActorSystem("test")) with FunSuiteLike with IdiomaticMockito {

  test("on initialization create peers and send Reconnect to them") {
    val mockNetworkDb = mock[NetworkDb]
    val nodeParams = Alice.nodeParams.copy(
      db = new Databases {
        override val network: NetworkDb = mockNetworkDb
        override val audit: AuditDb = Alice.nodeParams.db.audit
        override val channels: ChannelsDb = Alice.nodeParams.db.channels
        override val peers: PeersDb = Alice.nodeParams.db.peers
        override val payments: PaymentsDb = Alice.nodeParams.db.payments
        override val pendingRelay: PendingRelayDb = Alice.nodeParams.db.pendingRelay

        override def backup(file: File): Unit = ()
      }
    )
=======
import fr.acinq.eclair.wire._
import org.scalatest.FunSuiteLike
import scodec.bits._

class SwitchboardSpec extends TestKit(ActorSystem("test")) with FunSuiteLike {

  class TestSwitchboard(nodeParams: NodeParams, remoteNodeId: PublicKey, remotePeer: TestProbe) extends Switchboard(nodeParams, TestProbe().ref, TestProbe().ref, TestProbe().ref, TestProbe().ref, TestProbe().ref, new TestWallet()) {
    override def createPeer(remoteNodeId2: PublicKey): ActorRef = {
      assert(remoteNodeId === remoteNodeId2)
      remotePeer.ref
    }
  }
>>>>>>> 0a615489

  test("on initialization create peers and send Reconnect to them") {
    val nodeParams = Alice.nodeParams
    val peer = TestProbe()
    val remoteNodeId = ChannelCodecsSpec.normal.commitments.remoteParams.nodeId
<<<<<<< HEAD
    val authenticator = TestProbe()
    val watcher = TestProbe()
    val router = TestProbe()
    val relayer = TestProbe()
    val paymentHandler = TestProbe()
    val wallet = new TestWallet()
    val probe = TestProbe()

    // mock the call that will be done by the peer once it receives Peer.Reconnect
    mockNetworkDb.getNode(remoteNodeId) returns Some(
      NodeAnnouncement(ByteVector64.Zeroes, ByteVector.empty, 0, remoteNodeId, Color(0, 0, 0), "alias", List(NodeAddress.fromParts("127.0.0.1", 9735).get))
    )

    // add a channel to the db
=======
    val remoteNodeAddress = NodeAddress.fromParts("127.0.0.1", 9735).get
    nodeParams.db.peers.addOrUpdatePeer(remoteNodeId, remoteNodeAddress)
    nodeParams.db.network.addNode(NodeAnnouncement(ByteVector64.Zeroes, ByteVector.empty, 0, remoteNodeId, Color(0, 0, 0), "alias", remoteNodeAddress :: Nil))
    // If we have a channel with that remote peer, we will automatically reconnect.
>>>>>>> 0a615489
    nodeParams.db.channels.addOrUpdateChannel(ChannelCodecsSpec.normal)

    val _ = TestActorRef(new TestSwitchboard(nodeParams, remoteNodeId, peer))
    peer.expectMsg(Peer.Init(Some(remoteNodeAddress.socketAddress), Set(ChannelCodecsSpec.normal)))
    peer.expectMsg(Peer.Reconnect)
  }

  test("when connecting to a new peer forward Peer.Connect to it") {
<<<<<<< HEAD
    val mockNetworkDb = mock[NetworkDb]
    val nodeParams = Alice.nodeParams.copy(
      db = new Databases {
        override val network: NetworkDb = mockNetworkDb
        override val audit: AuditDb = Alice.nodeParams.db.audit
        override val channels: ChannelsDb = Alice.nodeParams.db.channels
        override val peers: PeersDb = Alice.nodeParams.db.peers
        override val payments: PaymentsDb = Alice.nodeParams.db.payments
        override val pendingRelay: PendingRelayDb = Alice.nodeParams.db.pendingRelay

        override def backup(file: File): Unit = ()
      }
    )

    val remoteNodeId = PublicKey(hex"03864ef025fde8fb587d989186ce6a4a186895ee44a926bfc370e2c366597a3f8f")
    val authenticator = TestProbe()
    val watcher = TestProbe()
    val router = TestProbe()
    val relayer = TestProbe()
    val paymentHandler = TestProbe()
    val wallet = new TestWallet()
    val probe = TestProbe()

    // mock the call that will be done by the peer once it receives Peer.Connect(remoteNodeId)
    mockNetworkDb.getNode(remoteNodeId) returns Some(
      NodeAnnouncement(ByteVector64.Zeroes, ByteVector.empty, 0, remoteNodeId, Color(0, 0, 0), "alias", List(NodeAddress.fromParts("127.0.0.1", 9735).get))
    )
=======
    val nodeParams = Alice.nodeParams
    val (probe, peer) = (TestProbe(), TestProbe())
    val remoteNodeId = PublicKey(hex"03864ef025fde8fb587d989186ce6a4a186895ee44a926bfc370e2c366597a3f8f")
    val remoteNodeAddress = NodeAddress.fromParts("127.0.0.1", 9735).get
    nodeParams.db.network.addNode(NodeAnnouncement(ByteVector64.Zeroes, ByteVector.empty, 0, remoteNodeId, Color(0, 0, 0), "alias", remoteNodeAddress :: Nil))
>>>>>>> 0a615489

    val switchboard = TestActorRef(new TestSwitchboard(nodeParams, remoteNodeId, peer))
    probe.send(switchboard, Peer.Connect(remoteNodeId, None))
    peer.expectMsg(Peer.Init(None, Set.empty))
    peer.expectMsg(Peer.Connect(remoteNodeId, None))
  }

}<|MERGE_RESOLUTION|>--- conflicted
+++ resolved
@@ -7,30 +7,6 @@
 import fr.acinq.eclair.NodeParams
 import fr.acinq.eclair.TestConstants._
 import fr.acinq.eclair.blockchain.TestWallet
-<<<<<<< HEAD
-import fr.acinq.eclair.db._
-import fr.acinq.eclair.wire._
-import org.mockito.scalatest.IdiomaticMockito
-import org.scalatest.FunSuiteLike
-import scodec.bits._
-
-class SwitchboardSpec extends TestKit(ActorSystem("test")) with FunSuiteLike with IdiomaticMockito {
-
-  test("on initialization create peers and send Reconnect to them") {
-    val mockNetworkDb = mock[NetworkDb]
-    val nodeParams = Alice.nodeParams.copy(
-      db = new Databases {
-        override val network: NetworkDb = mockNetworkDb
-        override val audit: AuditDb = Alice.nodeParams.db.audit
-        override val channels: ChannelsDb = Alice.nodeParams.db.channels
-        override val peers: PeersDb = Alice.nodeParams.db.peers
-        override val payments: PaymentsDb = Alice.nodeParams.db.payments
-        override val pendingRelay: PendingRelayDb = Alice.nodeParams.db.pendingRelay
-
-        override def backup(file: File): Unit = ()
-      }
-    )
-=======
 import fr.acinq.eclair.wire._
 import org.scalatest.FunSuiteLike
 import scodec.bits._
@@ -43,33 +19,15 @@
       remotePeer.ref
     }
   }
->>>>>>> 0a615489
 
   test("on initialization create peers and send Reconnect to them") {
     val nodeParams = Alice.nodeParams
     val peer = TestProbe()
     val remoteNodeId = ChannelCodecsSpec.normal.commitments.remoteParams.nodeId
-<<<<<<< HEAD
-    val authenticator = TestProbe()
-    val watcher = TestProbe()
-    val router = TestProbe()
-    val relayer = TestProbe()
-    val paymentHandler = TestProbe()
-    val wallet = new TestWallet()
-    val probe = TestProbe()
-
-    // mock the call that will be done by the peer once it receives Peer.Reconnect
-    mockNetworkDb.getNode(remoteNodeId) returns Some(
-      NodeAnnouncement(ByteVector64.Zeroes, ByteVector.empty, 0, remoteNodeId, Color(0, 0, 0), "alias", List(NodeAddress.fromParts("127.0.0.1", 9735).get))
-    )
-
-    // add a channel to the db
-=======
     val remoteNodeAddress = NodeAddress.fromParts("127.0.0.1", 9735).get
     nodeParams.db.peers.addOrUpdatePeer(remoteNodeId, remoteNodeAddress)
     nodeParams.db.network.addNode(NodeAnnouncement(ByteVector64.Zeroes, ByteVector.empty, 0, remoteNodeId, Color(0, 0, 0), "alias", remoteNodeAddress :: Nil))
     // If we have a channel with that remote peer, we will automatically reconnect.
->>>>>>> 0a615489
     nodeParams.db.channels.addOrUpdateChannel(ChannelCodecsSpec.normal)
 
     val _ = TestActorRef(new TestSwitchboard(nodeParams, remoteNodeId, peer))
@@ -78,41 +36,11 @@
   }
 
   test("when connecting to a new peer forward Peer.Connect to it") {
-<<<<<<< HEAD
-    val mockNetworkDb = mock[NetworkDb]
-    val nodeParams = Alice.nodeParams.copy(
-      db = new Databases {
-        override val network: NetworkDb = mockNetworkDb
-        override val audit: AuditDb = Alice.nodeParams.db.audit
-        override val channels: ChannelsDb = Alice.nodeParams.db.channels
-        override val peers: PeersDb = Alice.nodeParams.db.peers
-        override val payments: PaymentsDb = Alice.nodeParams.db.payments
-        override val pendingRelay: PendingRelayDb = Alice.nodeParams.db.pendingRelay
-
-        override def backup(file: File): Unit = ()
-      }
-    )
-
-    val remoteNodeId = PublicKey(hex"03864ef025fde8fb587d989186ce6a4a186895ee44a926bfc370e2c366597a3f8f")
-    val authenticator = TestProbe()
-    val watcher = TestProbe()
-    val router = TestProbe()
-    val relayer = TestProbe()
-    val paymentHandler = TestProbe()
-    val wallet = new TestWallet()
-    val probe = TestProbe()
-
-    // mock the call that will be done by the peer once it receives Peer.Connect(remoteNodeId)
-    mockNetworkDb.getNode(remoteNodeId) returns Some(
-      NodeAnnouncement(ByteVector64.Zeroes, ByteVector.empty, 0, remoteNodeId, Color(0, 0, 0), "alias", List(NodeAddress.fromParts("127.0.0.1", 9735).get))
-    )
-=======
     val nodeParams = Alice.nodeParams
     val (probe, peer) = (TestProbe(), TestProbe())
     val remoteNodeId = PublicKey(hex"03864ef025fde8fb587d989186ce6a4a186895ee44a926bfc370e2c366597a3f8f")
     val remoteNodeAddress = NodeAddress.fromParts("127.0.0.1", 9735).get
     nodeParams.db.network.addNode(NodeAnnouncement(ByteVector64.Zeroes, ByteVector.empty, 0, remoteNodeId, Color(0, 0, 0), "alias", remoteNodeAddress :: Nil))
->>>>>>> 0a615489
 
     val switchboard = TestActorRef(new TestSwitchboard(nodeParams, remoteNodeId, peer))
     probe.send(switchboard, Peer.Connect(remoteNodeId, None))
