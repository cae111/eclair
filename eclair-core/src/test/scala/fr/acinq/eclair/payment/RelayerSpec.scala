/*
 * Copyright 2019 ACINQ SAS
 *
 * Licensed under the Apache License, Version 2.0 (the "License");
 * you may not use this file except in compliance with the License.
 * You may obtain a copy of the License at
 *
 *     http://www.apache.org/licenses/LICENSE-2.0
 *
 * Unless required by applicable law or agreed to in writing, software
 * distributed under the License is distributed on an "AS IS" BASIS,
 * WITHOUT WARRANTIES OR CONDITIONS OF ANY KIND, either express or implied.
 * See the License for the specific language governing permissions and
 * limitations under the License.
 */

package fr.acinq.eclair.payment

import java.util.UUID

import akka.actor.{ActorRef, Status}
import akka.testkit.TestProbe
import fr.acinq.bitcoin.{ByteVector32, Crypto, MilliSatoshi}
import fr.acinq.eclair.channel._
import fr.acinq.eclair.crypto.Sphinx
import fr.acinq.eclair.payment.PaymentLifecycle.buildCommand
import fr.acinq.eclair.router.Announcements
import fr.acinq.eclair.wire._
<<<<<<< HEAD
import fr.acinq.eclair.{ShortChannelId, TestConstants, TestkitBaseClass, UInt64, randomBytes32, randomKey}
=======
import fr.acinq.eclair.{ShortChannelId, TestConstants, TestkitBaseClass, UInt64, randomBytes32}
>>>>>>> 1cc14aed
import org.scalatest.Outcome
import scodec.bits.ByteVector

import scala.concurrent.duration._

/**
  * Created by PM on 29/08/2016.
  */

class RelayerSpec extends TestkitBaseClass {

  // let's reuse the existing test data
  import HtlcGenerationSpec._

  case class FixtureParam(relayer: ActorRef, register: TestProbe, paymentHandler: TestProbe)

  override def withFixture(test: OneArgTest): Outcome = {
    within(30 seconds) {
      val register = TestProbe()
      val paymentHandler = TestProbe()
      // we are node B in the route A -> B -> C -> ....
      //val relayer = system.actorOf(Relayer.props(TestConstants.Bob.nodeParams.copy(nodeKey = priv_b), register.ref, paymentHandler.ref))
      val relayer = system.actorOf(Relayer.props(TestConstants.Bob.nodeParams, register.ref, paymentHandler.ref))
      withFixture(test.toNoArgTest(FixtureParam(relayer, register, paymentHandler)))
    }
  }

  val channelId_ab = randomBytes32
  val channelId_bc = randomBytes32

<<<<<<< HEAD
  def makeCommitments(channelId: ByteVector32, availableBalanceMsat: Long = 50000000L) = new Commitments(null, null, 0.toByte, null, null,
    null, null, 0, 0, Map.empty, null, null, null, channelId) {
    override def availableBalanceForSendMsat: Long = availableBalanceMsat
  }

=======
>>>>>>> 1cc14aed
  test("relay an htlc-add") { f =>
    import f._
    val sender = TestProbe()

    // we use this to build a valid onion
    val (cmd, _) = buildCommand(UUID.randomUUID(), finalAmountMsat, finalExpiry, paymentHash, hops)
    // and then manually build an htlc
    val add_ab = UpdateAddHtlc(channelId = channelId_ab, id = 123456, cmd.amountMsat, cmd.paymentHash, cmd.cltvExpiry, cmd.onion)
    relayer ! LocalChannelUpdate(null, channelId_bc, channelUpdate_bc.shortChannelId, c, None, channelUpdate_bc, makeCommitments(channelId_bc))

    sender.send(relayer, ForwardAdd(add_ab))

    val fwd = register.expectMsgType[Register.ForwardShortId[CMD_ADD_HTLC]]
    assert(fwd.shortChannelId === channelUpdate_bc.shortChannelId)
    assert(fwd.message.upstream === Right(add_ab))

    sender.expectNoMsg(100 millis)
    paymentHandler.expectNoMsg(100 millis)
  }

  test("relay an htlc-add with retries") { f =>
    import f._
    val sender = TestProbe()

    // we use this to build a valid onion
    val (cmd, _) = buildCommand(UUID.randomUUID(), finalAmountMsat, finalExpiry, paymentHash, hops)
    // and then manually build an htlc
    val add_ab = UpdateAddHtlc(channelId = channelId_ab, id = 123456, cmd.amountMsat, cmd.paymentHash, cmd.cltvExpiry, cmd.onion)

    // we tell the relayer about channel B-C
    relayer ! LocalChannelUpdate(null, channelId_bc, channelUpdate_bc.shortChannelId, c, None, channelUpdate_bc, makeCommitments(channelId_bc))

    // this is another channel B-C, with less balance (it will be preferred)
    val (channelId_bc_1, channelUpdate_bc_1) = (randomBytes32, channelUpdate_bc.copy(shortChannelId = ShortChannelId("500000x1x1")))
<<<<<<< HEAD
    relayer ! LocalChannelUpdate(null, channelId_bc_1, channelUpdate_bc_1.shortChannelId, c, None, channelUpdate_bc_1, makeCommitments(channelId_bc_1, availableBalanceMsat = 49000000L))
=======
    relayer ! LocalChannelUpdate(null, channelId_bc_1, channelUpdate_bc_1.shortChannelId, c, None, channelUpdate_bc_1, makeCommitments(channelId_bc_1, 49000000L))
>>>>>>> 1cc14aed

    sender.send(relayer, ForwardAdd(add_ab))

    // first try
    val fwd1 = register.expectMsgType[Register.ForwardShortId[CMD_ADD_HTLC]]
    assert(fwd1.shortChannelId === channelUpdate_bc_1.shortChannelId)
    assert(fwd1.message.upstream === Right(add_ab))

    // channel returns an error
    val origin = Relayed(channelId_ab, originHtlcId = 42, amountMsatIn = 1100000, amountMsatOut = 1000000)
    sender.send(relayer, Status.Failure(AddHtlcFailed(channelId_bc_1, paymentHash, HtlcValueTooHighInFlight(channelId_bc_1, UInt64(1000000000L), UInt64(1516977616L)), origin, Some(channelUpdate_bc_1), originalCommand = Some(fwd1.message))))

    // second try
    val fwd2 = register.expectMsgType[Register.ForwardShortId[CMD_ADD_HTLC]]
    assert(fwd2.shortChannelId === channelUpdate_bc.shortChannelId)
    assert(fwd2.message.upstream === Right(add_ab))

    // failure again
    sender.send(relayer, Status.Failure(AddHtlcFailed(channelId_bc, paymentHash, HtlcValueTooHighInFlight(channelId_bc, UInt64(1000000000L), UInt64(1516977616L)), origin, Some(channelUpdate_bc), originalCommand = Some(fwd2.message))))

    // the relayer should give up
    val fwdFail = register.expectMsgType[Register.Forward[CMD_FAIL_HTLC]]
    assert(fwdFail.channelId === add_ab.channelId)
    assert(fwdFail.message.id === add_ab.id)
    assert(fwdFail.message.reason === Right(TemporaryNodeFailure))

    sender.expectNoMsg(100 millis)
    paymentHandler.expectNoMsg(100 millis)
  }

  test("fail to relay an htlc-add when we have no channel_update for the next channel") { f =>
    import f._
    val sender = TestProbe()

    // we use this to build a valid onion
    val (cmd, _) = buildCommand(UUID.randomUUID(), finalAmountMsat, finalExpiry, paymentHash, hops)
    // and then manually build an htlc
    val add_ab = UpdateAddHtlc(channelId = channelId_ab, id = 123456, cmd.amountMsat, cmd.paymentHash, cmd.cltvExpiry, cmd.onion)

    sender.send(relayer, ForwardAdd(add_ab))

    val fwdFail = register.expectMsgType[Register.Forward[CMD_FAIL_HTLC]]
    assert(fwdFail.channelId === add_ab.channelId)
    assert(fwdFail.message.id === add_ab.id)
    assert(fwdFail.message.reason === Right(UnknownNextPeer))

    register.expectNoMsg(100 millis)
    paymentHandler.expectNoMsg(100 millis)
  }

  test("fail to relay an htlc-add when register returns an error") { f =>
    import f._
    val sender = TestProbe()

    // we use this to build a valid onion
    val (cmd, _) = buildCommand(UUID.randomUUID(), finalAmountMsat, finalExpiry, paymentHash, hops)
    // and then manually build an htlc
    val add_ab = UpdateAddHtlc(channelId = channelId_ab, id = 123456, cmd.amountMsat, cmd.paymentHash, cmd.cltvExpiry, cmd.onion)
    relayer ! LocalChannelUpdate(null, channelId_bc, channelUpdate_bc.shortChannelId, c, None, channelUpdate_bc, makeCommitments(channelId_bc))

    sender.send(relayer, ForwardAdd(add_ab))

    val fwd1 = register.expectMsgType[Register.ForwardShortId[CMD_ADD_HTLC]]
    assert(fwd1.shortChannelId === channelUpdate_bc.shortChannelId)
    assert(fwd1.message.upstream === Right(add_ab))

    sender.send(relayer, Status.Failure(Register.ForwardShortIdFailure(fwd1)))

    val fwd2 = register.expectMsgType[Register.Forward[CMD_FAIL_HTLC]]
    assert(fwd2.channelId === channelId_ab)
    assert(fwd2.message.id === add_ab.id)
    assert(fwd2.message.reason === Right(UnknownNextPeer))

    register.expectNoMsg(100 millis)
    paymentHandler.expectNoMsg(100 millis)
  }

  test("fail to relay an htlc-add when the channel is advertised as unusable (down)") { f =>
    import f._
    val sender = TestProbe()

    // check that payments are sent properly
    val (cmd, _) = buildCommand(UUID.randomUUID(), finalAmountMsat, finalExpiry, paymentHash, hops)
    val add_ab = UpdateAddHtlc(channelId = channelId_ab, id = 123456, cmd.amountMsat, cmd.paymentHash, cmd.cltvExpiry, cmd.onion)
    relayer ! LocalChannelUpdate(null, channelId_bc, channelUpdate_bc.shortChannelId, c, None, channelUpdate_bc, makeCommitments(channelId_bc))

    sender.send(relayer, ForwardAdd(add_ab))

    val fwd = register.expectMsgType[Register.ForwardShortId[CMD_ADD_HTLC]]
    assert(fwd.shortChannelId === channelUpdate_bc.shortChannelId)
    assert(fwd.message.upstream === Right(add_ab))

    sender.expectNoMsg(100 millis)
    paymentHandler.expectNoMsg(100 millis)

    // now tell the relayer that the channel is down and try again
    relayer ! LocalChannelDown(sender.ref, channelId = channelId_bc, shortChannelId = channelUpdate_bc.shortChannelId, remoteNodeId = TestConstants.Bob.nodeParams.nodeId)

    val (cmd1, _) = buildCommand(UUID.randomUUID(), finalAmountMsat, finalExpiry, randomBytes32, hops)
    val add_ab1 = UpdateAddHtlc(channelId = channelId_ab, id = 123456, cmd1.amountMsat, cmd1.paymentHash, cmd1.cltvExpiry, cmd1.onion)
    sender.send(relayer, ForwardAdd(add_ab))

    val fail = register.expectMsgType[Register.Forward[CMD_FAIL_HTLC]].message
    assert(fail.id === add_ab.id)
    assert(fail.reason === Right(UnknownNextPeer))

    register.expectNoMsg(100 millis)
    paymentHandler.expectNoMsg(100 millis)
  }

  test("fail to relay an htlc-add when the requested channel is disabled") { f =>
    import f._
    val sender = TestProbe()

    // we use this to build a valid onion
    val (cmd, _) = buildCommand(UUID.randomUUID(), finalAmountMsat, finalExpiry, paymentHash, hops)
    // and then manually build an htlc
    val add_ab = UpdateAddHtlc(channelId = channelId_ab, id = 123456, cmd.amountMsat, cmd.paymentHash, cmd.cltvExpiry, cmd.onion)
    val channelUpdate_bc_disabled = channelUpdate_bc.copy(channelFlags = Announcements.makeChannelFlags(Announcements.isNode1(channelUpdate_bc.channelFlags), enable = false))
    relayer ! LocalChannelUpdate(null, channelId_bc, channelUpdate_bc.shortChannelId, c, None, channelUpdate_bc_disabled, makeCommitments(channelId_bc))

    sender.send(relayer, ForwardAdd(add_ab))

    val fail = register.expectMsgType[Register.Forward[CMD_FAIL_HTLC]].message
    assert(fail.id === add_ab.id)
    assert(fail.reason == Right(ChannelDisabled(channelUpdate_bc_disabled.messageFlags, channelUpdate_bc_disabled.channelFlags, channelUpdate_bc_disabled)))

    register.expectNoMsg(100 millis)
    paymentHandler.expectNoMsg(100 millis)
  }

  test("fail to relay an htlc-add when the onion is malformed") { f =>
    import f._
    val sender = TestProbe()

    // we use this to build a valid onion
    val (cmd, _) = buildCommand(UUID.randomUUID(), finalAmountMsat, finalExpiry, paymentHash, hops)
    // and then manually build an htlc
    val add_ab = UpdateAddHtlc(channelId = channelId_ab, id = 123456, cmd.amountMsat, cmd.paymentHash, cmd.cltvExpiry, ByteVector.fill(Sphinx.PacketLength)(0))
    relayer ! LocalChannelUpdate(null, channelId_bc, channelUpdate_bc.shortChannelId, c, None, channelUpdate_bc, makeCommitments(channelId_bc))

    sender.send(relayer, ForwardAdd(add_ab))

    val fail = register.expectMsgType[Register.Forward[CMD_FAIL_MALFORMED_HTLC]].message
    assert(fail.id === add_ab.id)
    assert(fail.onionHash == Crypto.sha256(add_ab.onionRoutingPacket))

    register.expectNoMsg(100 millis)
    paymentHandler.expectNoMsg(100 millis)
  }

  test("fail to relay an htlc-add when amount is below the next hop's requirements") { f =>
    import f._
    val sender = TestProbe()

    // we use this to build a valid onion
    val (cmd, _) = buildCommand(UUID.randomUUID(), channelUpdate_bc.htlcMinimumMsat - 1, finalExpiry, paymentHash, hops.map(hop => hop.copy(lastUpdate = hop.lastUpdate.copy(feeBaseMsat = 0, feeProportionalMillionths = 0))))
    // and then manually build an htlc
    val add_ab = UpdateAddHtlc(channelId = channelId_ab, id = 123456, cmd.amountMsat, cmd.paymentHash, cmd.cltvExpiry, cmd.onion)
    relayer ! LocalChannelUpdate(null, channelId_bc, channelUpdate_bc.shortChannelId, c, None, channelUpdate_bc, makeCommitments(channelId_bc))

    sender.send(relayer, ForwardAdd(add_ab))

    val fail = register.expectMsgType[Register.Forward[CMD_FAIL_HTLC]].message
    assert(fail.id === add_ab.id)
    assert(fail.reason == Right(AmountBelowMinimum(cmd.amountMsat, channelUpdate_bc)))

    register.expectNoMsg(100 millis)
    paymentHandler.expectNoMsg(100 millis)
  }

  test("fail to relay an htlc-add when expiry does not match next hop's requirements") { f =>
    import f._
    val sender = TestProbe()

    val hops1 = hops.updated(1, hops(1).copy(lastUpdate = hops(1).lastUpdate.copy(cltvExpiryDelta = 0)))
    val (cmd, _) = buildCommand(UUID.randomUUID(), finalAmountMsat, finalExpiry, paymentHash, hops1)
    // and then manually build an htlc
    val add_ab = UpdateAddHtlc(channelId = channelId_ab, id = 123456, cmd.amountMsat, cmd.paymentHash, cmd.cltvExpiry, cmd.onion)
    relayer ! LocalChannelUpdate(null, channelId_bc, channelUpdate_bc.shortChannelId, c, None, channelUpdate_bc, makeCommitments(channelId_bc))

    sender.send(relayer, ForwardAdd(add_ab))

    val fail = register.expectMsgType[Register.Forward[CMD_FAIL_HTLC]].message
    assert(fail.id === add_ab.id)
    assert(fail.reason == Right(IncorrectCltvExpiry(cmd.cltvExpiry, channelUpdate_bc)))

    register.expectNoMsg(100 millis)
    paymentHandler.expectNoMsg(100 millis)
  }

  test("fail to relay an htlc-add when relay fee isn't sufficient") { f =>
    import f._
    val sender = TestProbe()

    val hops1 = hops.updated(1, hops(1).copy(lastUpdate = hops(1).lastUpdate.copy(feeBaseMsat = hops(1).lastUpdate.feeBaseMsat / 2)))
    val (cmd, _) = buildCommand(UUID.randomUUID(), finalAmountMsat, finalExpiry, paymentHash, hops1)
    // and then manually build an htlc
    val add_ab = UpdateAddHtlc(channelId = channelId_ab, id = 123456, cmd.amountMsat, cmd.paymentHash, cmd.cltvExpiry, cmd.onion)
    relayer ! LocalChannelUpdate(null, channelId_bc, channelUpdate_bc.shortChannelId, c, None, channelUpdate_bc, makeCommitments(channelId_bc))

    sender.send(relayer, ForwardAdd(add_ab))

    val fail = register.expectMsgType[Register.Forward[CMD_FAIL_HTLC]].message
    assert(fail.id === add_ab.id)
    assert(fail.reason == Right(FeeInsufficient(add_ab.amountMsat, channelUpdate_bc)))

    register.expectNoMsg(100 millis)
    paymentHandler.expectNoMsg(100 millis)
  }

  test("fail an htlc-add at the final node when amount has been modified by second-to-last node") { f =>
    import f._
    val sender = TestProbe()

    // to simulate this we use a zero-hop route A->B where A is the 'attacker'
    val hops1 = hops.head :: Nil
    val (cmd, _) = buildCommand(UUID.randomUUID(), finalAmountMsat, finalExpiry, paymentHash, hops1)
    // and then manually build an htlc with a wrong expiry
    val add_ab = UpdateAddHtlc(channelId = channelId_ab, id = 123456, cmd.amountMsat - 1, cmd.paymentHash, cmd.cltvExpiry, cmd.onion)
    relayer ! LocalChannelUpdate(null, channelId_bc, channelUpdate_bc.shortChannelId, c, None, channelUpdate_bc, makeCommitments(channelId_bc))

    sender.send(relayer, ForwardAdd(add_ab))

    val fail = register.expectMsgType[Register.Forward[CMD_FAIL_HTLC]].message
    assert(fail.id === add_ab.id)
    assert(fail.reason == Right(FinalIncorrectHtlcAmount(add_ab.amountMsat)))

    register.expectNoMsg(100 millis)
    paymentHandler.expectNoMsg(100 millis)
  }

  test("fail an htlc-add at the final node when expiry has been modified by second-to-last node") { f =>
    import f._
    val sender = TestProbe()

    // to simulate this we use a zero-hop route A->B where A is the 'attacker'
    val hops1 = hops.head :: Nil
    val (cmd, _) = buildCommand(UUID.randomUUID(), finalAmountMsat, finalExpiry, paymentHash, hops1)
    // and then manually build an htlc with a wrong expiry
    val add_ab = UpdateAddHtlc(channelId = channelId_ab, id = 123456, cmd.amountMsat, cmd.paymentHash, cmd.cltvExpiry - 1, cmd.onion)
    relayer ! LocalChannelUpdate(null, channelId_bc, channelUpdate_bc.shortChannelId, c, None, channelUpdate_bc, makeCommitments(channelId_bc))

    sender.send(relayer, ForwardAdd(add_ab))

    val fail = register.expectMsgType[Register.Forward[CMD_FAIL_HTLC]].message
    assert(fail.id === add_ab.id)
    assert(fail.reason == Right(FinalIncorrectCltvExpiry(add_ab.cltvExpiry)))

    register.expectNoMsg(100 millis)
    paymentHandler.expectNoMsg(100 millis)
  }

  test("correctly translates errors returned by channel when attempting to add an htlc") { f =>
    import f._
    val sender = TestProbe()

    val paymentHash = randomBytes32
    val origin = Relayed(channelId_ab, originHtlcId = 42, amountMsatIn = 1100000, amountMsatOut = 1000000)

    sender.send(relayer, Status.Failure(AddHtlcFailed(channelId_bc, paymentHash, ExpiryTooSmall(channelId_bc, 100, 0, 0), origin, Some(channelUpdate_bc), None)))
    assert(register.expectMsgType[Register.Forward[CMD_FAIL_HTLC]].message.reason === Right(ExpiryTooSoon(channelUpdate_bc)))

    sender.send(relayer, Status.Failure(AddHtlcFailed(channelId_bc, paymentHash, ExpiryTooBig(channelId_bc, 100, 200, 0), origin, Some(channelUpdate_bc), None)))
    assert(register.expectMsgType[Register.Forward[CMD_FAIL_HTLC]].message.reason === Right(ExpiryTooFar))

    sender.send(relayer, Status.Failure(AddHtlcFailed(channelId_bc, paymentHash, InsufficientFunds(channelId_bc, origin.amountMsatOut, 100, 0, 0), origin, Some(channelUpdate_bc), None)))
    assert(register.expectMsgType[Register.Forward[CMD_FAIL_HTLC]].message.reason === Right(TemporaryChannelFailure(channelUpdate_bc)))

    val channelUpdate_bc_disabled = channelUpdate_bc.copy(channelFlags = 2)
    sender.send(relayer, Status.Failure(AddHtlcFailed(channelId_bc, paymentHash, ChannelUnavailable(channelId_bc), origin, Some(channelUpdate_bc_disabled), None)))
    assert(register.expectMsgType[Register.Forward[CMD_FAIL_HTLC]].message.reason === Right(ChannelDisabled(channelUpdate_bc_disabled.messageFlags, channelUpdate_bc_disabled.channelFlags, channelUpdate_bc_disabled)))

    sender.send(relayer, Status.Failure(AddHtlcFailed(channelId_bc, paymentHash, HtlcTimedout(channelId_bc, Set.empty), origin, None, None)))
    assert(register.expectMsgType[Register.Forward[CMD_FAIL_HTLC]].message.reason === Right(PermanentChannelFailure))

    sender.send(relayer, Status.Failure(AddHtlcFailed(channelId_bc, paymentHash, HtlcTimedout(channelId_bc, Set.empty), origin, Some(channelUpdate_bc), None)))
    assert(register.expectMsgType[Register.Forward[CMD_FAIL_HTLC]].message.reason === Right(PermanentChannelFailure))

    register.expectNoMsg(100 millis)
    paymentHandler.expectNoMsg(100 millis)
  }

  test("relay an htlc-fulfill") { f =>
    import f._
    val sender = TestProbe()
    val eventListener = TestProbe()

    system.eventStream.subscribe(eventListener.ref, classOf[PaymentEvent])

    // we build a fake htlc for the downstream channel
    val add_bc = UpdateAddHtlc(channelId = channelId_bc, id = 72, amountMsat = 10000000L, paymentHash = ByteVector32.Zeroes, cltvExpiry = 4200, onionRoutingPacket = ByteVector.empty)
    val fulfill_ba = UpdateFulfillHtlc(channelId = channelId_bc, id = 42, paymentPreimage = ByteVector32.Zeroes)
    val origin = Relayed(channelId_ab, 150, 11000000L, 10000000L)
    sender.send(relayer, ForwardFulfill(fulfill_ba, origin, add_bc))

    val fwd = register.expectMsgType[Register.Forward[CMD_FULFILL_HTLC]]
    assert(fwd.channelId === origin.originChannelId)
    assert(fwd.message.id === origin.originHtlcId)

    val paymentRelayed = eventListener.expectMsgType[PaymentRelayed]
    assert(paymentRelayed.copy(timestamp = 0) === PaymentRelayed(MilliSatoshi(origin.amountMsatIn), MilliSatoshi(origin.amountMsatOut), add_bc.paymentHash, channelId_ab, channelId_bc, timestamp = 0))
  }

  test("relay an htlc-fail") { f =>
    import f._
    val sender = TestProbe()

    // we build a fake htlc for the downstream channel
    val add_bc = UpdateAddHtlc(channelId = channelId_bc, id = 72, amountMsat = 10000000L, paymentHash = ByteVector32.Zeroes, cltvExpiry = 4200, onionRoutingPacket = ByteVector.empty)
    val fail_ba = UpdateFailHtlc(channelId = channelId_bc, id = 42, reason = Sphinx.createErrorPacket(ByteVector32(ByteVector.fill(32)(1)), TemporaryChannelFailure(channelUpdate_cd)))
    val origin = Relayed(channelId_ab, 150, 11000000L, 10000000L)
    sender.send(relayer, ForwardFail(fail_ba, origin, add_bc))

    val fwd = register.expectMsgType[Register.Forward[CMD_FAIL_HTLC]]
    assert(fwd.channelId === origin.originChannelId)
    assert(fwd.message.id === origin.originHtlcId)
  }

  test("get usable balances") { f =>
    import f._
    val sender = TestProbe()
    relayer ! LocalChannelUpdate(null, channelId_ab, channelUpdate_ab.shortChannelId, a, None, channelUpdate_ab, makeCommitments(channelId_ab, -2000, 300000))
    relayer ! LocalChannelUpdate(null, channelId_bc, channelUpdate_bc.shortChannelId, c, None, channelUpdate_bc, makeCommitments(channelId_bc, 400000, -5000))
    sender.send(relayer, GetUsableBalances)
    val usableBalances1 = sender.expectMsgType[Iterable[UsableBalances]]
    assert(usableBalances1.size === 2)
    assert(usableBalances1.head.canSendMsat === 0 && usableBalances1.head.canReceiveMsat === 300000 && usableBalances1.head.shortChannelId == channelUpdate_ab.shortChannelId)
    assert(usableBalances1.last.canReceiveMsat === 0 && usableBalances1.last.canSendMsat === 400000 && usableBalances1.last.shortChannelId == channelUpdate_bc.shortChannelId)

    relayer ! AvailableBalanceChanged(null, channelId_bc, channelUpdate_bc.shortChannelId, 0, makeCommitments(channelId_bc, 200000, 500000))
    sender.send(relayer, GetUsableBalances)
    val usableBalances2 = sender.expectMsgType[Iterable[UsableBalances]]
    assert(usableBalances2.last.canReceiveMsat === 500000 && usableBalances2.last.canSendMsat === 200000)

    relayer ! AvailableBalanceChanged(null, channelId_ab, channelUpdate_ab.shortChannelId, 0, makeCommitments(channelId_ab, 100000, 200000))
    relayer ! LocalChannelDown(null, channelId_bc, channelUpdate_bc.shortChannelId, c)
    sender.send(relayer, GetUsableBalances)
    val usableBalances3 = sender.expectMsgType[Iterable[UsableBalances]]
    assert(usableBalances3.size === 1 && usableBalances3.head.canSendMsat === 100000)

    relayer ! LocalChannelUpdate(null, channelId_ab, channelUpdate_ab.shortChannelId, a, None, channelUpdate_ab.copy(channelFlags = 2), makeCommitments(channelId_ab, 100000, 200000))
    sender.send(relayer, GetUsableBalances)
    val usableBalances4 = sender.expectMsgType[Iterable[UsableBalances]]
    assert(usableBalances4.isEmpty)

    relayer ! LocalChannelUpdate(null, channelId_ab, channelUpdate_ab.shortChannelId, a, None, channelUpdate_ab, makeCommitments(channelId_ab, 100000, 200000))
    sender.send(relayer, GetUsableBalances)
    val usableBalances5 = sender.expectMsgType[Iterable[UsableBalances]]
    assert(usableBalances5.size === 1)
  }
}<|MERGE_RESOLUTION|>--- conflicted
+++ resolved
@@ -26,11 +26,7 @@
 import fr.acinq.eclair.payment.PaymentLifecycle.buildCommand
 import fr.acinq.eclair.router.Announcements
 import fr.acinq.eclair.wire._
-<<<<<<< HEAD
-import fr.acinq.eclair.{ShortChannelId, TestConstants, TestkitBaseClass, UInt64, randomBytes32, randomKey}
-=======
-import fr.acinq.eclair.{ShortChannelId, TestConstants, TestkitBaseClass, UInt64, randomBytes32}
->>>>>>> 1cc14aed
+import fr.acinq.eclair._
 import org.scalatest.Outcome
 import scodec.bits.ByteVector
 
@@ -61,14 +57,6 @@
   val channelId_ab = randomBytes32
   val channelId_bc = randomBytes32
 
-<<<<<<< HEAD
-  def makeCommitments(channelId: ByteVector32, availableBalanceMsat: Long = 50000000L) = new Commitments(null, null, 0.toByte, null, null,
-    null, null, 0, 0, Map.empty, null, null, null, channelId) {
-    override def availableBalanceForSendMsat: Long = availableBalanceMsat
-  }
-
-=======
->>>>>>> 1cc14aed
   test("relay an htlc-add") { f =>
     import f._
     val sender = TestProbe()
@@ -103,11 +91,7 @@
 
     // this is another channel B-C, with less balance (it will be preferred)
     val (channelId_bc_1, channelUpdate_bc_1) = (randomBytes32, channelUpdate_bc.copy(shortChannelId = ShortChannelId("500000x1x1")))
-<<<<<<< HEAD
-    relayer ! LocalChannelUpdate(null, channelId_bc_1, channelUpdate_bc_1.shortChannelId, c, None, channelUpdate_bc_1, makeCommitments(channelId_bc_1, availableBalanceMsat = 49000000L))
-=======
     relayer ! LocalChannelUpdate(null, channelId_bc_1, channelUpdate_bc_1.shortChannelId, c, None, channelUpdate_bc_1, makeCommitments(channelId_bc_1, 49000000L))
->>>>>>> 1cc14aed
 
     sender.send(relayer, ForwardAdd(add_ab))
 
