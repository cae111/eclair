--- conflicted
+++ resolved
@@ -52,14 +52,9 @@
       maxFeerateMismatch = 1.5,
       updateFeeMinDiffRatio = 0.1,
       autoReconnect = false,
-<<<<<<< HEAD
-      chainHash = Block.RegtestGenesisBlock.blockId,
+      chainHash = Block.RegtestGenesisBlock.hash,
       channelFlags = 1,
       spv = false)
-=======
-      chainHash = Block.RegtestGenesisBlock.hash,
-      channelFlags = 1)
->>>>>>> 1d29d28a
     def id = nodeParams.privateKey.publicKey
     def channelParams = Peer.makeChannelParams(
       nodeParams = nodeParams,
@@ -104,14 +99,9 @@
       maxFeerateMismatch = 1.0,
       updateFeeMinDiffRatio = 0.1,
       autoReconnect = false,
-<<<<<<< HEAD
-      chainHash = Block.RegtestGenesisBlock.blockId,
+      chainHash = Block.RegtestGenesisBlock.hash,
       channelFlags = 1,
       spv = false)
-=======
-      chainHash = Block.RegtestGenesisBlock.hash,
-      channelFlags = 1)
->>>>>>> 1d29d28a
     def id = nodeParams.privateKey.publicKey
     def channelParams = Peer.makeChannelParams(
       nodeParams = nodeParams,
