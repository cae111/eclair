--- conflicted
+++ resolved
@@ -254,12 +254,8 @@
       chainHash = chainHash,
       channelFlags = config.getInt("channel-flags").toByte,
       watcherType = watcherType,
-<<<<<<< HEAD
       paymentRequestExpiry = FiniteDuration(config.getDuration("payment-request-expiry", TimeUnit.SECONDS), TimeUnit.SECONDS),
-=======
-      paymentRequestExpiry = FiniteDuration(config.getDuration("payment-request-expiry").getSeconds, TimeUnit.SECONDS),
-      multiPartPaymentExpiry = FiniteDuration(config.getDuration("multi-part-payment-expiry").getSeconds, TimeUnit.SECONDS),
->>>>>>> e5060d93
+      multiPartPaymentExpiry = FiniteDuration(config.getDuration("multi-part-payment-expiry", TimeUnit.SECONDS), TimeUnit.SECONDS),
       minFundingSatoshis = Satoshi(config.getLong("min-funding-satoshis")),
       routerConf = RouterConf(
         channelExcludeDuration = FiniteDuration(config.getDuration("router.channel-exclude-duration", TimeUnit.SECONDS), TimeUnit.SECONDS),
