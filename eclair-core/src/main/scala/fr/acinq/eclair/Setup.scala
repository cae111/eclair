--- conflicted
+++ resolved
@@ -126,80 +126,7 @@
   logger.info(s"nodeid=${nodeParams.nodeId} alias=${nodeParams.alias}")
   logger.info(s"using chain=$chain chainHash=${nodeParams.chainHash}")
 
-<<<<<<< HEAD
   def bootstrap: Future[Kit] =
-=======
-  val bitcoin = nodeParams.watcherType match {
-    case BITCOIND =>
-      val bitcoinClient = new BasicBitcoinJsonRPCClient(
-        user = config.getString("bitcoind.rpcuser"),
-        password = config.getString("bitcoind.rpcpassword"),
-        host = config.getString("bitcoind.host"),
-        port = config.getInt("bitcoind.rpcport"))
-      implicit val timeout = Timeout(30 seconds)
-      implicit val formats = org.json4s.DefaultFormats
-      val future = for {
-        json <- bitcoinClient.invoke("getblockchaininfo").recover { case _ => throw BitcoinRPCConnectionException }
-        // Make sure wallet support is enabled in bitcoind.
-        _ <- bitcoinClient.invoke("getbalance").recover { case _ => throw BitcoinWalletDisabledException }
-        progress = (json \ "verificationprogress").extract[Double]
-        ibd = (json \ "initialblockdownload").extract[Boolean]
-        blocks = (json \ "blocks").extract[Long]
-        headers = (json \ "headers").extract[Long]
-        chainHash <- bitcoinClient.invoke("getblockhash", 0).map(_.extract[String]).map(s => ByteVector32.fromValidHex(s)).map(_.reverse)
-        bitcoinVersion <- bitcoinClient.invoke("getnetworkinfo").map(json => (json \ "version")).map(_.extract[Int])
-        unspentAddresses <- bitcoinClient.invoke("listunspent").collect { case JArray(values) =>
-          values
-            .filter(value => (value \ "spendable").extract[Boolean])
-            .map(value => (value \ "address").extract[String])
-        }
-        _ <- chain match {
-          case "mainnet" => bitcoinClient.invoke("getrawtransaction", "2157b554dcfda405233906e461ee593875ae4b1b97615872db6a25130ecc1dd6") // coinbase of #500000
-          case "testnet" => bitcoinClient.invoke("getrawtransaction", "8f38a0dd41dc0ae7509081e262d791f8d53ed6f884323796d5ec7b0966dd3825") // coinbase of #1500000
-          case "regtest" => Future.successful(())
-        }
-      } yield (progress, ibd, chainHash, bitcoinVersion, unspentAddresses, blocks, headers)
-      // blocking sanity checks
-      val (progress, initialBlockDownload, chainHash, bitcoinVersion, unspentAddresses, blocks, headers) = await(future, 30 seconds, "bicoind did not respond after 30 seconds")
-      assert(bitcoinVersion >= 170000, "Eclair requires Bitcoin Core 0.17.0 or higher")
-      assert(chainHash == nodeParams.chainHash, s"chainHash mismatch (conf=${nodeParams.chainHash} != bitcoind=$chainHash)")
-      if (chainHash != Block.RegtestGenesisBlock.hash) {
-        assert(unspentAddresses.forall(address => !isPay2PubkeyHash(address)), "Your wallet contains non-segwit UTXOs. You must send those UTXOs to a p2sh-segwit or bech32 address to use Eclair (check out our README for more details).")
-      }
-      assert(!initialBlockDownload, s"bitcoind should be synchronized (initialblockdownload=$initialBlockDownload)")
-      assert(progress > 0.999, s"bitcoind should be synchronized (progress=$progress)")
-      assert(headers - blocks <= 1, s"bitcoind should be synchronized (headers=$headers blocks=$blocks)")
-      Bitcoind(bitcoinClient)
-    case ELECTRUM =>
-      val addresses = config.hasPath("electrum") match {
-        case true =>
-          val host = config.getString("electrum.host")
-          val port = config.getInt("electrum.port")
-          val address = InetSocketAddress.createUnresolved(host, port)
-          val ssl = config.getString("electrum.ssl") match {
-              case _ if address.getHostName.endsWith(".onion") => SSL.OFF // Tor already adds end-to-end encryption, adding TLS on top doesn't add anything
-              case "off" => SSL.OFF
-              case "loose" => SSL.LOOSE
-              case _ => SSL.STRICT // strict mode is the default when we specify a custom electrum server, we don't want to be MITMed
-          }
-
-          logger.info(s"override electrum default with server=$address ssl=$ssl")
-          Set(ElectrumServerAddress(address, ssl))
-        case false =>
-          val (addressesFile, sslEnabled) = nodeParams.chainHash match {
-            case Block.RegtestGenesisBlock.hash => ("/electrum/servers_regtest.json", false) // in regtest we connect in plaintext
-            case Block.TestnetGenesisBlock.hash => ("/electrum/servers_testnet.json", true)
-            case Block.LivenetGenesisBlock.hash => ("/electrum/servers_mainnet.json", true)
-          }
-          val stream = classOf[Setup].getResourceAsStream(addressesFile)
-          ElectrumClientPool.readServerAddresses(stream, sslEnabled)
-      }
-      val electrumClient = system.actorOf(SimpleSupervisor.props(Props(new ElectrumClientPool(blockCount, addresses, nodeParams.socksProxy_opt)), "electrum-client", SupervisorStrategy.Resume))
-      Electrum(electrumClient)
-  }
-
-  def bootstrap: Future[Kit] = {
->>>>>>> b7303001
     for {
       _ <- Future.successful(true)
       feeratesRetrieved = Promise[Done]()
@@ -230,7 +157,7 @@
               val stream = classOf[Setup].getResourceAsStream(addressesFile)
               ElectrumClientPool.readServerAddresses(stream, sslEnabled)
           }
-          val electrumClient = system.actorOf(SimpleSupervisor.props(Props(new ElectrumClientPool(blockCount, addresses)), "electrum-client", SupervisorStrategy.Resume))
+          val electrumClient = system.actorOf(SimpleSupervisor.props(Props(new ElectrumClientPool(blockCount, addresses, nodeParams.socksProxy_opt)), "electrum-client", SupervisorStrategy.Resume))
           Electrum(electrumClient)
         case _ => ???
       }
