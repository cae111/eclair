package fr.acinq.eclair.api

import java.net.InetSocketAddress

import akka.actor.ActorRef
import akka.http.scaladsl.model.HttpMethods._
import akka.http.scaladsl.model.StatusCodes
import akka.http.scaladsl.model.headers.CacheDirectives.{`max-age`, `no-store`, public}
import akka.http.scaladsl.model.headers.HttpOriginRange.*
import akka.http.scaladsl.model.headers._
import akka.http.scaladsl.server.Directives._
import akka.pattern.ask
import akka.util.Timeout
import de.heikoseeberger.akkahttpjson4s.Json4sSupport
import de.heikoseeberger.akkahttpjson4s.Json4sSupport.ShouldWritePretty
import fr.acinq.bitcoin.Crypto.PublicKey
import fr.acinq.bitcoin.{BinaryData, MilliSatoshi, Satoshi}
import fr.acinq.eclair.Kit
import fr.acinq.eclair.channel._
import fr.acinq.eclair.io.Switchboard.{NewChannel, NewConnection}
import fr.acinq.eclair.payment.{PaymentRequest, PaymentResult, ReceivePayment, SendPayment}
import fr.acinq.eclair.wire.{ChannelAnnouncement, NodeAnnouncement}
import grizzled.slf4j.Logging
import org.json4s.JsonAST.{JInt, JString}
import org.json4s.{JValue, jackson}

import scala.concurrent.duration._
import scala.concurrent.{ExecutionContext, Future}
import scala.util.{Failure, Success}

/**
  * Created by PM on 25/01/2016.
  */

// @formatter:off
case class JsonRPCBody(jsonrpc: String = "1.0", id: String = "scala-client", method: String, params: Seq[JValue])
case class Error(code: Int, message: String)
case class JsonRPCRes(result: AnyRef, error: Option[Error], id: String)
case class Status(node_id: String)
<<<<<<< HEAD
case class GetInfoResponse(nodeId: PublicKey, alias: String, port: Int, chainHash: BinaryData, blockHeight: Int)
=======
case class GetInfoResponse(nodeId: PublicKey, alias: String, port: Int, chainHash: String, blockHeight: Int)
case class ChannelInfo(shortChannelId: String, nodeId1: PublicKey , nodeId2: PublicKey)
>>>>>>> 76f744c5
// @formatter:on

trait Service extends Logging {

  implicit def ec: ExecutionContext = ExecutionContext.Implicits.global

  implicit val serialization = jackson.Serialization
  implicit val formats = org.json4s.DefaultFormats + new BinaryDataSerializer + new StateSerializer + new ShaChainSerializer + new PublicKeySerializer + new PrivateKeySerializer + new ScalarSerializer + new PointSerializer + new TransactionWithInputInfoSerializer
  implicit val timeout = Timeout(30 seconds)
  implicit val shouldWritePretty: ShouldWritePretty = ShouldWritePretty.True

  import Json4sSupport.{marshaller, unmarshaller}

  def appKit: Kit

  def getInfoResponse: Future[GetInfoResponse]

  val customHeaders = `Access-Control-Allow-Origin`(*) ::
    `Access-Control-Allow-Headers`("Content-Type, Authorization") ::
    `Access-Control-Allow-Methods`(PUT, GET, POST, DELETE, OPTIONS) ::
    `Cache-Control`(public, `no-store`, `max-age`(0)) ::
    `Access-Control-Allow-Headers`("x-requested-with") :: Nil

  def getChannel(channelId: String): Future[ActorRef] =
    for {
      channels <- (appKit.register ? 'channels).mapTo[Map[BinaryData, ActorRef]]
    } yield channels.get(BinaryData(channelId)).getOrElse(throw new RuntimeException("unknown channel"))

  val route =
    respondWithDefaultHeaders(customHeaders) {
      pathSingleSlash {
        post {
          entity(as[JsonRPCBody]) {
            req =>
              val kit = appKit
              import kit._
              val f_res: Future[AnyRef] = req match {
                case JsonRPCBody(_, _, "getinfo", _) => getInfoResponse
                case JsonRPCBody(_, _, "connect", JString(host) :: JInt(port) :: JString(nodeId) :: Nil) =>
                  (switchboard ? NewConnection(PublicKey(nodeId), new InetSocketAddress(host, port.toInt), None)).mapTo[String]
                case JsonRPCBody(_, _, "open", JString(nodeId) :: JString(host) :: JInt(port) :: JInt(fundingSatoshi) :: JInt(pushMsat) :: options) =>
                  val channelFlags = options match {
                    case JInt(value) :: Nil => Some(value.toByte)
                    case _ => None // TODO: too lax?
                  }
                  (switchboard ? NewConnection(PublicKey(nodeId), new InetSocketAddress(host, port.toInt), Some(NewChannel(Satoshi(fundingSatoshi.toLong), MilliSatoshi(pushMsat.toLong), channelFlags)))).mapTo[String]
                case JsonRPCBody(_, _, "peers", _) =>
                  (switchboard ? 'peers).mapTo[Map[PublicKey, ActorRef]].map(_.map(_._1.toBin))
                case JsonRPCBody(_, _, "channels", _) =>
                  (register ? 'channels).mapTo[Map[Long, ActorRef]].map(_.keys)
                case JsonRPCBody(_, _, "channel", JString(channelId) :: Nil) =>
                  getChannel(channelId).flatMap(_ ? CMD_GETINFO).mapTo[RES_GETINFO]
                case JsonRPCBody(_, _, "allnodes", _) =>
                  (router ? 'nodes).mapTo[Iterable[NodeAnnouncement]].map(_.map(_.nodeId))
                case JsonRPCBody(_, _, "allchannels", _) =>
                  (router ? 'channels).mapTo[Iterable[ChannelAnnouncement]].map(_.map(c => ChannelInfo(c.shortChannelId.toHexString, c.nodeId1, c.nodeId2)))
                case JsonRPCBody(_,_, "receive", JInt(amountMsat) :: JString(description) :: Nil) =>
                  (paymentHandler ? ReceivePayment(MilliSatoshi(amountMsat.toLong), description)).mapTo[PaymentRequest].map(PaymentRequest.write)
                case JsonRPCBody(_, _, "send", JInt(amountMsat) :: JString(paymentHash) :: JString(nodeId) :: Nil) =>
                  (paymentInitiator ? SendPayment(amountMsat.toLong, paymentHash, PublicKey(nodeId))).mapTo[PaymentResult]
                case JsonRPCBody(_, _, "send", JString(paymentRequest) :: Nil) =>
                  for {
                    req <- Future(PaymentRequest.read(paymentRequest))
                    res <- (paymentInitiator ? SendPayment(req.amount.getOrElse(throw new RuntimeException("request without amounts are not supported")).amount, req.paymentHash, req.nodeId)).mapTo[PaymentResult]
                  } yield res
                case JsonRPCBody(_, _, "close", JString(channelId) :: JString(scriptPubKey) :: Nil) =>
                  getChannel(channelId).flatMap(_ ? CMD_CLOSE(scriptPubKey = Some(scriptPubKey))).mapTo[String]
                case JsonRPCBody(_, _, "close", JString(channelId) :: Nil) =>
                  getChannel(channelId).flatMap(_ ? CMD_CLOSE(scriptPubKey = None)).mapTo[String]
                case JsonRPCBody(_, _, "help", _) =>
                  Future.successful(List(
                    "connect (host, port, nodeId): connect to another lightning node through a secure connection",
                    "open (nodeId, host, port, fundingSatoshi, pushMsat, channelFlags = 0x01): open a channel with another lightning node",
                    "peers: list existing local peers",
                    "channels: list existing local channels",
                    "channel (channelId): retrieve detailed information about a given channel",
                    "allnodes: list all known nodes",
                    "allchannels: list all known channels",
                    "receive (amountMsat, description): generate a payment request for a given amount",
                    "send (amountMsat, paymentHash, nodeId): send a payment to a lightning node",
                    "send (paymentRequest): send a payment to a lightning node using a BOLT11 payment request",
                    "close (channelId): close a channel",
                    "close (channelId, scriptPubKey): close a channel and send the funds to the given scriptPubKey",
                    "help: display this message"))
                case _ => Future.failed(new RuntimeException("method not found"))
              }

              onComplete(f_res) {
                case Success(res) => complete(JsonRPCRes(res, None, req.id))
                case Failure(t) => complete(StatusCodes.InternalServerError, JsonRPCRes(null, Some(Error(-1, t.getMessage)), req.id))
              }
          }
        }
      }
    }
}<|MERGE_RESOLUTION|>--- conflicted
+++ resolved
@@ -37,12 +37,8 @@
 case class Error(code: Int, message: String)
 case class JsonRPCRes(result: AnyRef, error: Option[Error], id: String)
 case class Status(node_id: String)
-<<<<<<< HEAD
 case class GetInfoResponse(nodeId: PublicKey, alias: String, port: Int, chainHash: BinaryData, blockHeight: Int)
-=======
-case class GetInfoResponse(nodeId: PublicKey, alias: String, port: Int, chainHash: String, blockHeight: Int)
 case class ChannelInfo(shortChannelId: String, nodeId1: PublicKey , nodeId2: PublicKey)
->>>>>>> 76f744c5
 // @formatter:on
 
 trait Service extends Logging {
