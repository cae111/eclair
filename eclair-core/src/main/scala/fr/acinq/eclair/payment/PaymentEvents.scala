/*
 * Copyright 2019 ACINQ SAS
 *
 * Licensed under the Apache License, Version 2.0 (the "License");
 * you may not use this file except in compliance with the License.
 * You may obtain a copy of the License at
 *
 *     http://www.apache.org/licenses/LICENSE-2.0
 *
 * Unless required by applicable law or agreed to in writing, software
 * distributed under the License is distributed on an "AS IS" BASIS,
 * WITHOUT WARRANTIES OR CONDITIONS OF ANY KIND, either express or implied.
 * See the License for the specific language governing permissions and
 * limitations under the License.
 */

package fr.acinq.eclair.payment

import java.util.UUID

import fr.acinq.bitcoin.ByteVector32
import fr.acinq.bitcoin.Crypto.PublicKey
import fr.acinq.eclair.MilliSatoshi
import fr.acinq.eclair.crypto.Sphinx
import fr.acinq.eclair.router.ChannelHop

import scala.compat.Platform

/**
 * Created by PM on 01/02/2017.
 */

sealed trait PaymentEvent {
  val paymentHash: ByteVector32
  val timestamp: Long
}

case class PaymentSent(id: UUID, paymentHash: ByteVector32, paymentPreimage: ByteVector32, parts: Seq[PaymentSent.PartialPayment]) extends PaymentEvent {
  require(parts.nonEmpty, "must have at least one subpayment")
  val amount: MilliSatoshi = parts.map(_.amount).sum
  val feesPaid: MilliSatoshi = parts.map(_.feesPaid).sum
  val timestamp: Long = parts.map(_.timestamp).min // we use min here because we receive the proof of payment as soon as the first partial payment is fulfilled
}

// TODO: @t-bast: the route fields should be a Seq[Hop], not Seq[ChannelHop]

object PaymentSent {

  case class PartialPayment(id: UUID, amount: MilliSatoshi, feesPaid: MilliSatoshi, toChannelId: ByteVector32, route: Option[Seq[ChannelHop]], timestamp: Long = Platform.currentTime) {
    require(route.isEmpty || route.get.nonEmpty, "route must be None or contain at least one hop")
  }

}

case class PaymentFailed(id: UUID, paymentHash: ByteVector32, failures: Seq[PaymentFailure], timestamp: Long = Platform.currentTime) extends PaymentEvent

<<<<<<< HEAD
// TODO: @t-bast: emit a PaymentRelayed for trampoline (or a new case class with a common trait)

case class PaymentRelayed(amountIn: MilliSatoshi, amountOut: MilliSatoshi, paymentHash: ByteVector32, fromChannelId: ByteVector32, toChannelId: ByteVector32, timestamp: Long = Platform.currentTime) extends PaymentEvent
=======
sealed trait PaymentRelayed extends PaymentEvent {
  val amountIn: MilliSatoshi
  val amountOut: MilliSatoshi
}

case class ChannelPaymentRelayed(amountIn: MilliSatoshi, amountOut: MilliSatoshi, paymentHash: ByteVector32, fromChannelId: ByteVector32, toChannelId: ByteVector32, timestamp: Long = Platform.currentTime) extends PaymentRelayed

case class TrampolinePaymentRelayed(amountIn: MilliSatoshi, amountOut: MilliSatoshi, paymentHash: ByteVector32, toNodeId: PublicKey, fromChannelIds: Seq[ByteVector32], toChannelIds: Seq[ByteVector32], timestamp: Long = Platform.currentTime) extends PaymentRelayed
>>>>>>> 0a615489

case class PaymentReceived(paymentHash: ByteVector32, parts: Seq[PaymentReceived.PartialPayment]) extends PaymentEvent {
  require(parts.nonEmpty, "must have at least one subpayment")
  val amount: MilliSatoshi = parts.map(_.amount).sum
  val timestamp: Long = parts.map(_.timestamp).max // we use max here because we fulfill the payment only once we received all the parts
}

object PaymentReceived {

  case class PartialPayment(amount: MilliSatoshi, fromChannelId: ByteVector32, timestamp: Long = Platform.currentTime)

}

case class PaymentSettlingOnChain(id: UUID, amount: MilliSatoshi, paymentHash: ByteVector32, timestamp: Long = Platform.currentTime) extends PaymentEvent

sealed trait PaymentFailure

/** A failure happened locally, preventing the payment from being sent (e.g. no route found). */
case class LocalFailure(t: Throwable) extends PaymentFailure

/** A remote node failed the payment and we were able to decrypt the onion failure packet. */
case class RemoteFailure(route: Seq[ChannelHop], e: Sphinx.DecryptedFailurePacket) extends PaymentFailure

/** A remote node failed the payment but we couldn't decrypt the failure (e.g. a malicious node tampered with the message). */
case class UnreadableRemoteFailure(route: Seq[ChannelHop]) extends PaymentFailure

object PaymentFailure {

  import fr.acinq.bitcoin.Crypto.PublicKey
  import fr.acinq.eclair.channel.AddHtlcFailed
  import fr.acinq.eclair.router.RouteNotFound
  import fr.acinq.eclair.wire.Update

  /**
   * Rewrites a list of failures to retrieve the meaningful part.
   *
   * If a list of failures with many elements ends up with a LocalFailure RouteNotFound, this RouteNotFound failure
   * should be removed. This last failure is irrelevant information. In such a case only the n-1 attempts were rejected
   * with a **significant reason**; the final RouteNotFound error provides no meaningful insight.
   *
   * This method should be used by the user interface to provide a non-exhaustive but more useful feedback.
   *
   * @param failures a list of payment failures for a payment
   */
  def transformForUser(failures: Seq[PaymentFailure]): Seq[PaymentFailure] = {
    failures.map {
      case LocalFailure(AddHtlcFailed(_, _, t, _, _, _)) => LocalFailure(t) // we're interested in the error which caused the add-htlc to fail
      case other => other
    } match {
      case previousFailures :+ LocalFailure(RouteNotFound) if previousFailures.nonEmpty => previousFailures
      case other => other
    }
  }

  /**
   * This allows us to detect if a bad node always answers with a new update (e.g. with a slightly different expiry or fee)
   * in order to mess with us.
   */
  def hasAlreadyFailedOnce(nodeId: PublicKey, failures: Seq[PaymentFailure]): Boolean =
    failures
      .collectFirst { case RemoteFailure(_, Sphinx.DecryptedFailurePacket(origin, u: Update)) if origin == nodeId => u.update }
      .isDefined

}<|MERGE_RESOLUTION|>--- conflicted
+++ resolved
@@ -54,11 +54,6 @@
 
 case class PaymentFailed(id: UUID, paymentHash: ByteVector32, failures: Seq[PaymentFailure], timestamp: Long = Platform.currentTime) extends PaymentEvent
 
-<<<<<<< HEAD
-// TODO: @t-bast: emit a PaymentRelayed for trampoline (or a new case class with a common trait)
-
-case class PaymentRelayed(amountIn: MilliSatoshi, amountOut: MilliSatoshi, paymentHash: ByteVector32, fromChannelId: ByteVector32, toChannelId: ByteVector32, timestamp: Long = Platform.currentTime) extends PaymentEvent
-=======
 sealed trait PaymentRelayed extends PaymentEvent {
   val amountIn: MilliSatoshi
   val amountOut: MilliSatoshi
@@ -67,7 +62,6 @@
 case class ChannelPaymentRelayed(amountIn: MilliSatoshi, amountOut: MilliSatoshi, paymentHash: ByteVector32, fromChannelId: ByteVector32, toChannelId: ByteVector32, timestamp: Long = Platform.currentTime) extends PaymentRelayed
 
 case class TrampolinePaymentRelayed(amountIn: MilliSatoshi, amountOut: MilliSatoshi, paymentHash: ByteVector32, toNodeId: PublicKey, fromChannelIds: Seq[ByteVector32], toChannelIds: Seq[ByteVector32], timestamp: Long = Platform.currentTime) extends PaymentRelayed
->>>>>>> 0a615489
 
 case class PaymentReceived(paymentHash: ByteVector32, parts: Seq[PaymentReceived.PartialPayment]) extends PaymentEvent {
   require(parts.nonEmpty, "must have at least one subpayment")
