--- conflicted
+++ resolved
@@ -29,13 +29,8 @@
 import fr.acinq.eclair.payment.send.PaymentLifecycle.{SendPayment, SendPaymentToRoute}
 import fr.acinq.eclair.router.{ChannelHop, Hop, NodeHop, RouteParams}
 import fr.acinq.eclair.wire.Onion.FinalLegacyPayload
-<<<<<<< HEAD
-import fr.acinq.eclair.wire.{Onion, OnionTlv}
-import fr.acinq.eclair.{CltvExpiryDelta, Features, LongToBtcAmount, MilliSatoshi, NodeParams, randomBytes32}
-=======
 import fr.acinq.eclair.wire._
 import fr.acinq.eclair.{CltvExpiry, CltvExpiryDelta, Features, LongToBtcAmount, MilliSatoshi, NodeParams, randomBytes32}
->>>>>>> b36c5ad5
 
 /**
  * Created by PM on 29/08/2016.
@@ -54,16 +49,6 @@
       val finalExpiry = r.finalExpiry(nodeParams.currentBlockHeight)
       r.paymentRequest match {
         case Some(invoice) if !invoice.features.supported =>
-<<<<<<< HEAD
-          sender ! PaymentFailed(paymentId, r.paymentHash, LocalFailure(new IllegalArgumentException(s"can't send payment: unknown invoice features (${invoice.features})")) :: Nil)
-        case Some(invoice) if invoice.features.allowMultiPart && Features.hasFeature(nodeParams.features, Features.BasicMultiPartPayment) =>
-          invoice.paymentSecret match {
-            case Some(paymentSecret) => r.predefinedRoute match {
-              case Nil => spawnMultiPartPaymentFsm(paymentCfg) forward SendMultiPartPayment(r.paymentHash, paymentSecret, r.targetNodeId, r.amount, finalExpiry, r.maxAttempts, r.assistedRoutes, r.routeParams)
-              case hops => spawnPaymentFsm(paymentCfg) forward SendPaymentToRoute(r.paymentHash, hops, Onion.createMultiPartPayload(r.amount, invoice.amount.getOrElse(r.amount), finalExpiry, paymentSecret))
-            }
-            case None => sender ! PaymentFailed(paymentId, r.paymentHash, LocalFailure(new IllegalArgumentException("can't send payment: multi-part invoice is missing a payment secret")) :: Nil)
-=======
           sender ! PaymentFailed(paymentId, r.paymentHash, LocalFailure(InvalidInvoice(s"unknown invoice features (${invoice.features})")) :: Nil)
         case Some(invoice) if invoice.features.allowMultiPart && Features.hasFeature(nodeParams.features, Features.BasicMultiPartPayment) =>
           invoice.paymentSecret match {
@@ -71,7 +56,6 @@
               spawnMultiPartPaymentFsm(paymentCfg) forward SendMultiPartPayment(paymentSecret, r.recipientNodeId, r.recipientAmount, finalExpiry, r.maxAttempts, r.assistedRoutes, r.routeParams)
             case None =>
               sender ! PaymentFailed(paymentId, r.paymentHash, LocalFailure(InvalidInvoice("multi-part invoice is missing a payment secret")) :: Nil)
->>>>>>> b36c5ad5
           }
         case _ =>
           // NB: we only generate legacy payment onions for now for maximum compatibility.
