--- conflicted
+++ resolved
@@ -21,11 +21,7 @@
     <parent>
         <groupId>fr.acinq.eclair</groupId>
         <artifactId>eclair_2.11</artifactId>
-<<<<<<< HEAD
-        <version>0.3.6-android-phoenix-RC1</version>
-=======
-        <version>0.3.6-android</version>
->>>>>>> 39a838f5
+        <version>0.3.6-android-phoenix</version>
     </parent>
 
     <artifactId>eclair-core_2.11</artifactId>
